import { api, track } from "lwc";
import { ExecuteResult } from "../app/app";
import Toast from "lightning-base-components/src/lightning/toast/toast.js";
import CliElement from "../cliElement/cliElement";
import type {
  SkylineConfig,
  SalesforceEnvironmentConfig,
  TicketingSystemConfig
} from "../../../types/config";

const ELEMENT_IDENTIFIER = "repoConfig";
const CONFIGURATION_FILE_NAME = "skyline.config.json";
const TEMPLATE_PATH = "templates/skyline.config.json";

declare global {
  interface Window {
    extensionPath: string;
  }
}

export default class RepoConfig extends CliElement {
  @track configurationFileContents?: SkylineConfig;
  @track currentBranch?: string;
  @track availableBranches: string[] = [];
  @track selectedBranch?: string;
  @track error?: string;
  @track isLoading = true;
  @track isEditing = false;
  @track editedConfig?: SalesforceEnvironmentConfig;
  @track showNewBranchModal = false;
  @track showInfoPanel = false;
  @track isEditingTicketing = false;
  @track editedTicketingConfig?: TicketingSystemConfig;
  @track showTicketingInfoPanel = false;

  private get commands() {
    // Normalize path separators for the current OS
    const templatePath =
      `${window.extensionPath}/dist/${TEMPLATE_PATH}`.replace(/\\/g, "/");
    return {
      findConfigurationFile: `test -f ${CONFIGURATION_FILE_NAME}`,
      openConfigurationFile: `cat ${CONFIGURATION_FILE_NAME}`,
      getCurrentBranch: "git rev-parse --abbrev-ref HEAD",
      createConfigFile: `cp "${templatePath}" ${CONFIGURATION_FILE_NAME}`,
      saveConfigFile: (content: string) =>
        `echo '${content}' > ${CONFIGURATION_FILE_NAME}`,
      getAllBranches:
        "git branch -a | grep -v HEAD | sed -e 's/^[ *]*//' -e 's#remotes/origin/##'",
      deleteBranchConfig: (branch: string, content: string) =>
        `echo '${content}' > ${CONFIGURATION_FILE_NAME}`
    };
  }

  connectedCallback(): void {
    this.sendCommandToTerminal(this.commands.findConfigurationFile);
    this.sendCommandToTerminal(this.commands.getCurrentBranch);
    this.sendCommandToTerminal(this.commands.getAllBranches);
  }

  //  ▂▃▄▅▆▇█▓▒░ Public Methods ░▒▓█▇▆▅▄▃▂

  /**
   * Handles execute results from the terminal.
   * Dispatches the result to the appropriate handler based on the command prefix.
   * @param result The execution result from the terminal.
   */
  @api
  handleExecuteResult(result: ExecuteResult) {
    const command = result.command;
    switch (command) {
      case this.commands.findConfigurationFile:
        this.handleFindConfigurationFile(result);
        break;
      case this.commands.openConfigurationFile:
        this.handleOpenConfigurationFile(result);
        break;
      case this.commands.getCurrentBranch:
        this.handleGetCurrentBranch(result);
        break;
      case this.commands.createConfigFile:
        this.handleCreateConfigFile(result);
        break;
      case this.commands.getAllBranches:
        this.handleGetAllBranches(result);
        break;
    }
    this.isLoading = false;
  }

  /**
   * Returns the unique identifier for this component.
   * This identifier is used to distinguish between different components when handling
   * command results from the terminal.
   * @returns {string} The element identifier.
   */
  getElementIdentifier() {
    return ELEMENT_IDENTIFIER;
  }

  //  ▂▃▄▅▆▇█▓▒░ Event Handlers ░▒▓█▇▆▅▄▃▂

  handleFindConfigurationFile(result: ExecuteResult) {
    if (result.errorCode) {
      // File doesn't exist, create it from template
      this.sendCommandToTerminal(this.commands.createConfigFile);
    } else {
      this.sendCommandToTerminal(this.commands.openConfigurationFile);
    }
  }

  handleOpenConfigurationFile(result: ExecuteResult) {
    if (result.stdout) {
      try {
        const config = JSON.parse(result.stdout);
        this.configurationFileContents = config;
      } catch (error) {
        this.handleError(
          "Invalid JSON in configuration file",
          "Configuration Error"
        );
      }
    } else if (result.stderr) {
      this.handleError(result.stderr, "Error reading configuration file");
    }
  }

  handleGetCurrentBranch(result: ExecuteResult) {
    if (result.stdout) {
      this.currentBranch = result.stdout.trim();
    }
  }

  handleCreateConfigFile(result: ExecuteResult) {
    if (result.stderr) {
      this.handleError(result.stderr, "Error creating configuration file");
    } else {
      this.sendCommandToTerminal(this.commands.openConfigurationFile);
    }
  }

  handleGetAllBranches(result: ExecuteResult) {
    if (result.stdout) {
      this.availableBranches = [
        ...new Set(
          result.stdout
            .split("\n")
            .map((b) => b.trim())
            .filter((b) => b)
        )
      ];
    }
  }

  handleBranchSelect(event: CustomEvent) {
    const target = event.target as HTMLElement;
    const branch = target.dataset.branch;
    this.selectedBranch = branch;
  }

  handleInputChange(event: CustomEvent) {
    const target = event.target as HTMLInputElement;
    if (!target?.dataset.field || !this.editedConfig) {
      return;
    }

    const field = target.dataset.field;
    const value =
      target.type === "number" ? Number(target.value) : target.value;

    if (field.includes(".")) {
      const [parent, child] = field.split(".");
      if (parent === "testLevels") {
        this.editedConfig = {
          ...this.editedConfig,
          testLevels: {
            ...this.editedConfig.testLevels,
            [child]: value
          }
        };
      }
    } else {
      this.editedConfig = {
        ...this.editedConfig,
        [field]: value
      };
    }
  }

  handleMoveUp(event: CustomEvent) {
    const target = event.target as HTMLElement;
    const branch = target.dataset.branch;
<<<<<<< HEAD
    if (!branch || !this.configurationFileContents) return;

    const currentIndex =
      this.configurationFileContents.pipelineOrder.indexOf(branch);
    if (currentIndex <= 0) return;
=======
    if (!branch || !this.configurationFileContents) {
      return;
    }

    const currentIndex =
      this.configurationFileContents.pipelineOrder.indexOf(branch);
    if (currentIndex <= 0) {
      return;
    }
>>>>>>> 679e1d0e

    // Swap positions in the array
    const newOrder = [...this.configurationFileContents.pipelineOrder];
    [newOrder[currentIndex - 1], newOrder[currentIndex]] = [
      newOrder[currentIndex],
      newOrder[currentIndex - 1]
    ];

    this.configurationFileContents = {
      ...this.configurationFileContents,
      pipelineOrder: newOrder
    };

    this.saveConfig();
  }

  handleMoveDown(event: CustomEvent) {
    const target = event.target as HTMLElement;
    const branch = target.dataset.branch;
<<<<<<< HEAD
    if (!branch || !this.configurationFileContents) return;

    const currentIndex =
      this.configurationFileContents.pipelineOrder.indexOf(branch);
    if (currentIndex >= this.configurationFileContents.pipelineOrder.length - 1)
      return;
=======
    if (!branch || !this.configurationFileContents) {
      return;
    }

    const currentIndex =
      this.configurationFileContents.pipelineOrder.indexOf(branch);
    if (
      currentIndex >=
      this.configurationFileContents.pipelineOrder.length - 1
    ) {
      return;
    }
>>>>>>> 679e1d0e

    // Swap positions in the array
    const newOrder = [...this.configurationFileContents.pipelineOrder];
    [newOrder[currentIndex], newOrder[currentIndex + 1]] = [
      newOrder[currentIndex + 1],
      newOrder[currentIndex]
    ];

    this.configurationFileContents = {
      ...this.configurationFileContents,
      pipelineOrder: newOrder
    };

    this.saveConfig();
  }

  handleNewBranchClick() {
    this.showNewBranchModal = true;
  }

  handleDeleteBranchConfig() {
    if (!this.selectedBranch || !this.configurationFileContents) {
      return;
    }

    const updatedConfig = {
      ...this.configurationFileContents,
      pipelineOrder: this.configurationFileContents.pipelineOrder.filter(
        (b) => b !== this.selectedBranch
      ),
      branches: { ...this.configurationFileContents.branches }
    };
    delete updatedConfig.branches[this.selectedBranch];

    const configString = JSON.stringify(updatedConfig, null, 2).replace(
      /'/g,
      "'\\''"
    );
    this.sendCommandToTerminal(
      this.commands.deleteBranchConfig(this.selectedBranch, configString)
    );
    this.configurationFileContents = updatedConfig;
    this.selectedBranch = undefined;
  }

  handleAddNewBranch(event: CustomEvent) {
    const branch = event.detail.branch;
    if (!branch || !this.configurationFileContents) {
      return;
    }

    const templateConfig = {
      label: branch,
      instanceUrl: "https://test.salesforce.com",
      consumerKey: "YOUR_CONSUMER_KEY",
      username: "user@example.com",
      secretNames: {
        keySecret: "KEY_SECRET",
        certificatePath: "CERT_PATH"
      },
      testLevels: {
        presubmit: "RunLocalTests",
        deployment: "RunLocalTests"
      }
    };

    // Add branch to the end of the pipeline
    const updatedConfig = {
      ...this.configurationFileContents,
      pipelineOrder: [...this.configurationFileContents.pipelineOrder, branch],
      branches: {
        ...this.configurationFileContents.branches,
        [branch]: templateConfig
      }
    };

    const configString = JSON.stringify(updatedConfig, null, 2);
    this.sendCommandToTerminal(this.commands.saveConfigFile(configString));
    this.configurationFileContents = updatedConfig;
    this.selectedBranch = branch;
    this.showNewBranchModal = false;
  }

  handleEditClick() {
    this.isEditing = true;
    this.editedConfig = { ...this.currentEnvironmentConfig! };
  }

  handleSaveEdit() {
    if (!this.selectedBranch || !this.editedConfig) {
      return;
    }

    const updatedConfig = {
      ...this.configurationFileContents!,
      branches: {
        ...this.configurationFileContents!.branches,
        [this.selectedBranch]: this.editedConfig
      }
    };

    this.saveConfig(updatedConfig);
    this.isEditing = false;
    this.editedConfig = undefined;
  }

  handleCancelEdit() {
    this.isEditing = false;
    this.editedConfig = undefined;
<<<<<<< HEAD
=======
  }

  handleModalCancel() {
    this.showNewBranchModal = false;
  }

  toggleInfoPanel() {
    this.showInfoPanel = !this.showInfoPanel;
  }

  toggleTicketingInfoPanel() {
    this.showTicketingInfoPanel = !this.showTicketingInfoPanel;
  }

  handleTicketingSystemChange(event: CustomEvent) {
    const system = event.detail.value;

    if (!this.editedTicketingConfig) {
      this.editedTicketingConfig = {
        system,
        ticketIdRegex: this.getDefaultRegexForSystem(system)
      };
    } else {
      this.editedTicketingConfig = {
        ...this.editedTicketingConfig,
        system,
        ticketIdRegex: this.getDefaultRegexForSystem(system)
      };
    }

    // Clear custom label if not "Other"
    if (system !== "Other") {
      this.editedTicketingConfig.customLabel = undefined;
    }
  }

  // Add method to handle custom regex input
  handleTicketingRegexChange(event: CustomEvent) {
    if (!this.editedTicketingConfig) {
      return;
    }

    const regexPattern = event.detail.value;

    // Validate the regex pattern
    if (regexPattern) {
      try {
        // Test if the regex is valid by creating a RegExp object
        new RegExp(regexPattern);

        // If valid, update the config
        this.editedTicketingConfig = {
          ...this.editedTicketingConfig,
          ticketIdRegex: regexPattern
        };
      } catch (error) {
        // If invalid, show an error message
        Toast.show(
          {
            label: "Invalid Regex Pattern",
            message:
              "The regular expression pattern is invalid. Please check your syntax.",
            variant: "error"
          },
          this
        );

        // Don't update the config with invalid regex
        return;
      }
    } else {
      // Empty value is allowed
      this.editedTicketingConfig = {
        ...this.editedTicketingConfig,
        ticketIdRegex: regexPattern
      };
    }
>>>>>>> 679e1d0e
  }

  handleTicketingLabelChange(event: CustomEvent) {
    if (!this.editedTicketingConfig) {
      return;
    }

    this.editedTicketingConfig = {
      ...this.editedTicketingConfig,
      customLabel: event.detail.value
    };
  }

  handleEditTicketingClick() {
    this.isEditingTicketing = true;
    this.editedTicketingConfig = this.configurationFileContents?.ticketing
      ? { ...this.configurationFileContents.ticketing }
      : {
          system: "Jira",
          ticketIdRegex: this.getDefaultRegexForSystem("Jira")
        };
  }

  handleSaveTicketingEdit() {
    if (!this.editedTicketingConfig) {
      return;
    }

    const updatedConfig = {
      ...this.configurationFileContents!,
      ticketing: this.editedTicketingConfig
    };

    this.saveConfig(updatedConfig);
    this.isEditingTicketing = false;
    this.editedTicketingConfig = undefined;
  }

  handleCancelTicketingEdit() {
    this.isEditingTicketing = false;
    this.editedTicketingConfig = undefined;
  }

  //  ▂▃▄▅▆▇█▓▒░ Private Methods ░▒▓█▇▆▅▄▃▂

  private getDefaultRegexForSystem(system: string): string {
    switch (system) {
      case "Jira":
        return "[A-Z]+-\\d+"; // Single escaped as it should appear in JavaScript
      case "Asana":
        return "\\d+"; // Single escaped as it should appear in JavaScript
      case "Trello":
        return "[a-zA-Z0-9]{8,}";
      case "Other":
        return "";
      default:
        return "";
    }
  }

  private handleError(error: string, label: string) {
    this.error = error;
    Toast.show({ label, message: error, variant: "error" }, this);
  }

  private saveConfig(config = this.configurationFileContents) {
<<<<<<< HEAD
    if (!config) return;

    // Ensure all branches are in the pipeline order
=======
    if (!config) {
      return;
    }

>>>>>>> 679e1d0e
    const allBranches = Object.keys(config.branches);
    const missingBranches = allBranches.filter(
      (b) => !config.pipelineOrder.includes(b)
    );

<<<<<<< HEAD
    const updatedConfig = {
      ...config,
      pipelineOrder: [...config.pipelineOrder, ...missingBranches]
    };

    const configString = JSON.stringify(updatedConfig, null, 2).replace(
      /'/g,
      "'\\''"
    );
    this.sendCommandToTerminal(this.commands.saveConfigFile(configString));
    this.configurationFileContents = updatedConfig;
  }

  get orderedBranches() {
    if (!this.configurationFileContents) return [];
=======
    // Create a deep copy to avoid modifying the original
    const updatedConfig = JSON.parse(
      JSON.stringify({
        ...config,
        pipelineOrder: [...config.pipelineOrder, ...missingBranches]
      })
    );

    // Manually escape backslashes in regex patterns for JSON
    if (updatedConfig.ticketing?.ticketIdRegex) {
      updatedConfig.ticketing.ticketIdRegex =
        updatedConfig.ticketing.ticketIdRegex.replace(/\\/g, "\\\\");
    }

    const configString = JSON.stringify(updatedConfig, null, 2);
    this.sendCommandToTerminal(this.commands.saveConfigFile(configString));

    // Keep the original config in memory (with proper JavaScript regex)
    this.configurationFileContents = config;
  }

  get orderedBranches() {
    if (!this.configurationFileContents) {
      return [];
    }
>>>>>>> 679e1d0e

    return this.configurationFileContents.pipelineOrder
      .filter(
        (branchName) => this.configurationFileContents!.branches[branchName]
      )
      .map((branchName, index) => ({
        name: branchName,
        label: this.configurationFileContents!.branches[branchName].label,
        isFirst: index === 0,
        isLast:
          index === this.configurationFileContents!.pipelineOrder.length - 1,
        isSelected: branchName === this.selectedBranch,
        buttonVariant: branchName === this.selectedBranch ? "brand" : "neutral"
      }));
  }

  get currentEnvironmentConfig() {
    if (!this.selectedBranch || !this.configurationFileContents) {
      return undefined;
    }
    return this.configurationFileContents.branches[this.selectedBranch];
  }

  get testLevelOptions() {
    return [
      { label: "No Test Run", value: "NoTestRun" },
      { label: "Run Specified Tests", value: "RunSpecifiedTests" },
      { label: "Run Local Tests", value: "RunLocalTests" },
      { label: "Run All Tests in Org", value: "RunAllTestsInOrg" }
    ];
  }

  get isDeleteDisabled() {
    return !this.selectedBranch;
  }

  get existingBranches() {
    return this.configurationFileContents
      ? Object.keys(this.configurationFileContents.branches)
      : [];
  }

  get ticketingSystemOptions() {
    return [
      { label: "Jira", value: "Jira" },
      { label: "Asana", value: "Asana" },
      { label: "Trello", value: "Trello" },
      { label: "Other", value: "Other" }
    ];
  }

  get currentTicketingConfig() {
    return this.configurationFileContents?.ticketing;
  }

  get ticketingSystemLabel() {
    const config = this.currentTicketingConfig;
    if (!config) {
      return "Not configured";
    }

    return config.system === "Other" && config.customLabel
      ? config.customLabel
      : config.system;
  }

  get isOtherTicketingSystem() {
    return this.editedTicketingConfig?.system === "Other";
  }
}<|MERGE_RESOLUTION|>--- conflicted
+++ resolved
@@ -189,13 +189,6 @@
   handleMoveUp(event: CustomEvent) {
     const target = event.target as HTMLElement;
     const branch = target.dataset.branch;
-<<<<<<< HEAD
-    if (!branch || !this.configurationFileContents) return;
-
-    const currentIndex =
-      this.configurationFileContents.pipelineOrder.indexOf(branch);
-    if (currentIndex <= 0) return;
-=======
     if (!branch || !this.configurationFileContents) {
       return;
     }
@@ -205,7 +198,6 @@
     if (currentIndex <= 0) {
       return;
     }
->>>>>>> 679e1d0e
 
     // Swap positions in the array
     const newOrder = [...this.configurationFileContents.pipelineOrder];
@@ -225,14 +217,6 @@
   handleMoveDown(event: CustomEvent) {
     const target = event.target as HTMLElement;
     const branch = target.dataset.branch;
-<<<<<<< HEAD
-    if (!branch || !this.configurationFileContents) return;
-
-    const currentIndex =
-      this.configurationFileContents.pipelineOrder.indexOf(branch);
-    if (currentIndex >= this.configurationFileContents.pipelineOrder.length - 1)
-      return;
-=======
     if (!branch || !this.configurationFileContents) {
       return;
     }
@@ -245,7 +229,6 @@
     ) {
       return;
     }
->>>>>>> 679e1d0e
 
     // Swap positions in the array
     const newOrder = [...this.configurationFileContents.pipelineOrder];
@@ -355,8 +338,6 @@
   handleCancelEdit() {
     this.isEditing = false;
     this.editedConfig = undefined;
-<<<<<<< HEAD
-=======
   }
 
   handleModalCancel() {
@@ -434,7 +415,6 @@
         ticketIdRegex: regexPattern
       };
     }
->>>>>>> 679e1d0e
   }
 
   handleTicketingLabelChange(event: CustomEvent) {
@@ -501,38 +481,15 @@
   }
 
   private saveConfig(config = this.configurationFileContents) {
-<<<<<<< HEAD
-    if (!config) return;
-
-    // Ensure all branches are in the pipeline order
-=======
     if (!config) {
       return;
     }
 
->>>>>>> 679e1d0e
     const allBranches = Object.keys(config.branches);
     const missingBranches = allBranches.filter(
       (b) => !config.pipelineOrder.includes(b)
     );
 
-<<<<<<< HEAD
-    const updatedConfig = {
-      ...config,
-      pipelineOrder: [...config.pipelineOrder, ...missingBranches]
-    };
-
-    const configString = JSON.stringify(updatedConfig, null, 2).replace(
-      /'/g,
-      "'\\''"
-    );
-    this.sendCommandToTerminal(this.commands.saveConfigFile(configString));
-    this.configurationFileContents = updatedConfig;
-  }
-
-  get orderedBranches() {
-    if (!this.configurationFileContents) return [];
-=======
     // Create a deep copy to avoid modifying the original
     const updatedConfig = JSON.parse(
       JSON.stringify({
@@ -558,7 +515,6 @@
     if (!this.configurationFileContents) {
       return [];
     }
->>>>>>> 679e1d0e
 
     return this.configurationFileContents.pipelineOrder
       .filter(
