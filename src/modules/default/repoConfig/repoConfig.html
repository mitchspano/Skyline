<template>
  <div class="slds-p-around_medium">
<<<<<<< HEAD
    <lightning-card title="Pipeline Configuration" class="card-title">
=======
    <lightning-card title="Project Configuration" class="card-title">
      <div slot="actions">
        <div
          class="slds-grid slds-grid_vertical-align-center slds-grid_align-end"
        >
          <div class="slds-col slds-p-right_x-small">
            <lightning-button-group>
              <lightning-button
                label="New"
                onclick={handleNewBranchClick}
              ></lightning-button>
              <lightning-button
                label="Delete"
                onclick={handleDeleteBranchConfig}
                disabled={isDeleteDisabled}
              ></lightning-button>
            </lightning-button-group>
          </div>
          <div class="slds-col">
            <lightning-button-icon
              icon-name="utility:info"
              variant="bare"
              alternative-text="Show Information"
              title="Show Information"
              onclick={toggleInfoPanel}
            ></lightning-button-icon>
          </div>
        </div>
      </div>

>>>>>>> 679e1d0e
      <template if:true={isLoading}>
        <div class="slds-is-relative slds-p-around_medium">
          <lightning-spinner alternative-text="Loading"></lightning-spinner>
        </div>
      </template>

      <template if:false={isLoading}>
        <div class="slds-p-horizontal_medium">
<<<<<<< HEAD
          <div class="slds-grid slds-grid_vertical">
            <div class="slds-col slds-p-bottom_small">
              <div class="slds-grid slds-grid_align-spread">
                <div>
                  <lightning-button-group>
                    <lightning-button
                      label="New"
                      onclick={handleNewBranchClick}
                    ></lightning-button>
                    <lightning-button
                      label="Delete"
                      onclick={handleDeleteBranchConfig}
                      disabled={isDeleteDisabled}
                    ></lightning-button>
                  </lightning-button-group>
=======
          <template if:true={showInfoPanel}>
            <div class="slds-box slds-theme_info slds-m-bottom_medium">
              <div class="slds-grid slds-grid_vertical">
                <div class="slds-col">
                  <p class="slds-text-heading_small slds-p-bottom_small">
                    Welcome to Project Configuration
                  </p>
                  <p class="slds-text-body_regular">This page allows you to:</p>
                  <ul
                    class="slds-list_dotted slds-p-left_medium slds-p-top_x-small"
                  >
                    <li>
                      Map Git branches to Salesforce environments for automated
                      deployments
                    </li>
                    <li>
                      Configure authentication details for each target
                      Salesforce org
                    </li>
                    <li>
                      Define the promotion order of components through your
                      project
                    </li>
                    <li>
                      Set test levels for both presubmit validation and final
                      deployments
                    </li>
                    <li>
                      Configure ticketing system integration to validate commit
                      messages
                    </li>
                  </ul>
>>>>>>> 679e1d0e
                </div>
              </div>
            </div>

<<<<<<< HEAD
=======
          <div class="slds-grid slds-grid_vertical">
>>>>>>> 679e1d0e
            <div class="slds-col">
              <div class="slds-box slds-theme_default pipeline-container">
                <div class="pipeline-flow">
                  <template for:each={orderedBranches} for:item="branch">
                    <div key={branch.name} class="pipeline-stage">
                      <div
                        class="pipeline-stage-content"
                        data-selected={branch.isSelected}
                      >
                        <div class="branch-info">
                          <div class="slds-text-heading_small">
                            <lightning-icon
                              icon-name="standard:environment_hub"
                              size="small"
                              class="slds-m-right_x-small"
                            ></lightning-icon>
                            {branch.name}
                          </div>
                          <div class="slds-text-body_small">
                            <lightning-icon
                              icon-name="utility:salesforce1"
                              size="small"
                              class="slds-m-right_x-small"
                            ></lightning-icon>
                            {branch.label}
                          </div>
                        </div>

                        <div class="environment-config">
                          <lightning-button
                            label="Select"
                            variant={branch.buttonVariant}
                            data-branch={branch.name}
                            onclick={handleBranchSelect}
                          ></lightning-button>
                        </div>

                        <div class="reorder-controls">
                          <lightning-button-icon
                            icon-name="utility:left"
                            variant="border-filled"
                            alternative-text="Move Left"
                            title="Move Left"
                            onclick={handleMoveUp}
                            data-branch={branch.name}
                            disabled={branch.isFirst}
                            class="slds-m-right_xx-small"
                          ></lightning-button-icon>
                          <lightning-button-icon
                            icon-name="utility:right"
                            variant="border-filled"
                            alternative-text="Move Right"
                            title="Move Right"
                            onclick={handleMoveDown}
                            data-branch={branch.name}
                            disabled={branch.isLast}
                          ></lightning-button-icon>
                        </div>
                      </div>
                    </div>
                  </template>
                </div>
              </div>
            </div>
          </div>

          <template if:true={currentEnvironmentConfig}>
            <div class="slds-box slds-theme_default">
              <div class="slds-grid slds-gutters_direct slds-p-bottom_small">
                <div class="slds-col">
                  <div class="slds-text-heading_small">
                    Environment: {currentEnvironmentConfig.label}
                  </div>
                </div>
                <div class="slds-col slds-text-align_right">
                  <template if:false={isEditing}>
                    <lightning-button
                      label="Edit"
                      onclick={handleEditClick}
                      variant="brand"
                    ></lightning-button>
                  </template>
                  <template if:true={isEditing}>
                    <lightning-button-group>
                      <lightning-button
                        label="Cancel"
                        onclick={handleCancelEdit}
                      ></lightning-button>
                      <lightning-button
                        label="Save"
                        onclick={handleSaveEdit}
                        variant="brand"
                      ></lightning-button>
                    </lightning-button-group>
                  </template>
                </div>
              </div>

              <template if:false={isEditing}>
                <dl class="slds-dl_horizontal slds-wrap">
                  <dt class="slds-dl_horizontal__label">Instance URL:</dt>
                  <dd class="slds-dl_horizontal__detail">
                    {currentEnvironmentConfig.instanceUrl}
                  </dd>

                  <dt class="slds-dl_horizontal__label">Username:</dt>
                  <dd class="slds-dl_horizontal__detail">
                    {currentEnvironmentConfig.username}
                  </dd>

                  <dt class="slds-dl_horizontal__label">
                    Presubmit Test Level:
                  </dt>
                  <dd class="slds-dl_horizontal__detail">
                    {currentEnvironmentConfig.testLevels.presubmit}
                  </dd>

                  <dt class="slds-dl_horizontal__label">
                    Deployment Test Level:
                  </dt>
                  <dd class="slds-dl_horizontal__detail">
                    {currentEnvironmentConfig.testLevels.deployment}
                  </dd>
                </dl>
              </template>

              <template if:true={isEditing}>
                <div class="slds-form slds-p-top_medium">
                  <lightning-input
                    label="Label"
                    value={editedConfig.label}
                    data-field="label"
                    onchange={handleInputChange}
                  ></lightning-input>

                  <lightning-input
                    label="Instance URL"
                    value={editedConfig.instanceUrl}
                    data-field="instanceUrl"
                    onchange={handleInputChange}
                  ></lightning-input>

                  <lightning-input
                    label="Username"
                    value={editedConfig.username}
                    data-field="username"
                    onchange={handleInputChange}
                  ></lightning-input>

                  <lightning-input
                    label="Consumer Key"
                    value={editedConfig.consumerKey}
                    data-field="consumerKey"
                    onchange={handleInputChange}
                  ></lightning-input>

                  <lightning-combobox
                    label="Presubmit Test Level"
                    value={editedConfig.testLevels.presubmit}
                    data-field="testLevels.presubmit"
                    options={testLevelOptions}
                    onchange={handleInputChange}
                  ></lightning-combobox>

                  <lightning-combobox
                    label="Deployment Test Level"
                    value={editedConfig.testLevels.deployment}
                    data-field="testLevels.deployment"
                    options={testLevelOptions}
                    onchange={handleInputChange}
                  ></lightning-combobox>
                </div>
              </template>
            </div>
          </template>

          <template if:false={currentEnvironmentConfig}>
            <div class="slds-box slds-theme_default">
              <div class="slds-text-align_center slds-p-around_medium">
                Select a branch to configure its environment settings
              </div>
            </div>
          </template>

          <!-- New Ticketing System Section -->
          <div class="slds-box slds-theme_default slds-m-top_medium">
            <div class="slds-grid slds-gutters_direct slds-p-bottom_small">
              <div class="slds-col">
                <div class="slds-text-heading_small">
                  Ticketing System
                  <lightning-button-icon
                    icon-name="utility:info"
                    variant="bare"
                    alternative-text="Show Information"
                    title="Show Information"
                    onclick={toggleTicketingInfoPanel}
                    class="slds-m-left_x-small"
                  ></lightning-button-icon>
                </div>
              </div>
              <div class="slds-col slds-text-align_right">
                <template if:false={isEditingTicketing}>
                  <lightning-button
                    label="Edit"
                    onclick={handleEditTicketingClick}
                    variant="brand"
                  ></lightning-button>
                </template>
                <template if:true={isEditingTicketing}>
                  <lightning-button-group>
                    <lightning-button
                      label="Cancel"
                      onclick={handleCancelTicketingEdit}
                    ></lightning-button>
                    <lightning-button
                      label="Save"
                      onclick={handleSaveTicketingEdit}
                      variant="brand"
                    ></lightning-button>
                  </lightning-button-group>
                </template>
              </div>
            </div>

            <template if:true={showTicketingInfoPanel}>
              <div class="slds-box slds-theme_info slds-m-bottom_medium">
                <p class="slds-text-body_regular">
                  The ticket ID regex will be used to confirm that a ticket is
                  identified in each change description. Select a ticketing
                  system or configure your own custom regex pattern.
                </p>
              </div>
            </template>

            <template if:false={isEditingTicketing}>
              <template if:true={currentTicketingConfig}>
                <dl class="slds-dl_horizontal slds-wrap">
                  <dt class="slds-dl_horizontal__label">Ticketing System:</dt>
                  <dd class="slds-dl_horizontal__detail">
                    {ticketingSystemLabel}
                  </dd>

                  <dt class="slds-dl_horizontal__label">Ticket ID Regex:</dt>
                  <dd class="slds-dl_horizontal__detail">
                    {currentTicketingConfig.ticketIdRegex}
                  </dd>
                </dl>
              </template>
              <template if:false={currentTicketingConfig}>
                <div class="slds-text-align_center slds-p-around_medium">
                  No ticketing system configured. Click Edit to set up.
                </div>
              </template>
            </template>

            <template if:true={isEditingTicketing}>
              <div class="slds-form slds-p-top_medium">
                <lightning-combobox
                  label="Ticketing System"
                  value={editedTicketingConfig.system}
                  options={ticketingSystemOptions}
                  onchange={handleTicketingSystemChange}
                ></lightning-combobox>

                <template if:true={editedTicketingConfig.system}>
                  <template if:true={isOtherTicketingSystem}>
                    <lightning-input
                      label="Custom System Name"
                      value={editedTicketingConfig.customLabel}
                      onchange={handleTicketingLabelChange}
                    ></lightning-input>
                  </template>

                  <lightning-input
                    label="Ticket ID Regex Pattern"
                    value={editedTicketingConfig.ticketIdRegex}
                    onchange={handleTicketingRegexChange}
                    help-text="Regular expression pattern to match ticket IDs in commit messages. Use single backslashes for escape sequences (e.g., \d for digits)."
                  ></lightning-input>
                </template>
              </div>
            </template>
          </div>
          <!-- End Ticketing System Section -->
        </div>
      </template>
    </lightning-card>
  </div>

  <template if:true={showNewBranchModal}>
    <default-branch-modal
      available-branches={availableBranches}
      existing-branches={existingBranches}
      oncancel={handleModalCancel}
      onsave={handleAddNewBranch}
    ></default-branch-modal>
  </template>
</template><|MERGE_RESOLUTION|>--- conflicted
+++ resolved
@@ -1,8 +1,5 @@
 <template>
   <div class="slds-p-around_medium">
-<<<<<<< HEAD
-    <lightning-card title="Pipeline Configuration" class="card-title">
-=======
     <lightning-card title="Project Configuration" class="card-title">
       <div slot="actions">
         <div
@@ -33,7 +30,6 @@
         </div>
       </div>
 
->>>>>>> 679e1d0e
       <template if:true={isLoading}>
         <div class="slds-is-relative slds-p-around_medium">
           <lightning-spinner alternative-text="Loading"></lightning-spinner>
@@ -42,23 +38,6 @@
 
       <template if:false={isLoading}>
         <div class="slds-p-horizontal_medium">
-<<<<<<< HEAD
-          <div class="slds-grid slds-grid_vertical">
-            <div class="slds-col slds-p-bottom_small">
-              <div class="slds-grid slds-grid_align-spread">
-                <div>
-                  <lightning-button-group>
-                    <lightning-button
-                      label="New"
-                      onclick={handleNewBranchClick}
-                    ></lightning-button>
-                    <lightning-button
-                      label="Delete"
-                      onclick={handleDeleteBranchConfig}
-                      disabled={isDeleteDisabled}
-                    ></lightning-button>
-                  </lightning-button-group>
-=======
           <template if:true={showInfoPanel}>
             <div class="slds-box slds-theme_info slds-m-bottom_medium">
               <div class="slds-grid slds-grid_vertical">
@@ -91,15 +70,12 @@
                       messages
                     </li>
                   </ul>
->>>>>>> 679e1d0e
-                </div>
-              </div>
-            </div>
-
-<<<<<<< HEAD
-=======
+                </div>
+              </div>
+            </div>
+          </template>
+
           <div class="slds-grid slds-grid_vertical">
->>>>>>> 679e1d0e
             <div class="slds-col">
               <div class="slds-box slds-theme_default pipeline-container">
                 <div class="pipeline-flow">
